--- conflicted
+++ resolved
@@ -1,13 +1,10 @@
 Change Log
 ===
 
-<<<<<<< HEAD
-=======
 v3.5.0
 ---
 * Stable release containing changes from the last dev release
 
->>>>>>> d6fc245f
 v3.5.0-dev.1
 ---
 * [new-rule-option] "ignore-pattern" option for `no-unused-variable` rule (#314)
@@ -15,13 +12,8 @@
 * [enhancement] Tweak behavior of `member-ordering` rule with regards to arrow function types in interfaces (#226)
 
 Thanks to our contributors!
-<<<<<<< HEAD
-@arusakov
-@Pajn
-=======
 * @arusakov
 * @Pajn
->>>>>>> d6fc245f
 
 v3.4.0
 ---
