--- conflicted
+++ resolved
@@ -1,7 +1,6 @@
 Change Log
 ===
 
-<<<<<<< HEAD
 v2.5.0-dev.4
 ---
 * Upgrade TypeScript compiler to v1.6.0-dev.20150825
@@ -19,12 +18,11 @@
 ---
 * Upgrade TypeScript compiler to v1.6.0-dev.20150805
 * [enhancement] Support `.tsx` syntax (#490)
-=======
+
 v2.4.5
 ---
 * [bugfix] fix false positives on `no-shadowed-variable` rule (#500)
 * [enhancement] add `allow-trailing-underscore` option to `variable-name` rule
->>>>>>> fca2a66b
 
 v2.4.4
 ---
