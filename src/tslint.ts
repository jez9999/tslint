/**
 * @license
 * Copyright 2013 Palantir Technologies, Inc.
 *
 * Licensed under the Apache License, Version 2.0 (the "License");
 * you may not use this file except in compliance with the License.
 * You may obtain a copy of the License at
 *
 *     http://www.apache.org/licenses/LICENSE-2.0
 *
 * Unless required by applicable law or agreed to in writing, software
 * distributed under the License is distributed on an "AS IS" BASIS,
 * WITHOUT WARRANTIES OR CONDITIONS OF ANY KIND, either express or implied.
 * See the License for the specific language governing permissions and
 * limitations under the License.
 */

import {IFormatter} from "./language/formatter/formatter";
import {RuleFailure} from "./language/rule/rule";
import {getSourceFile} from "./language/utils";
import {
    DEFAULT_CONFIG,
    findConfiguration,
    findConfigurationPath,
    getRelativePath,
    getRulesDirectories,
    loadConfigurationFromPath,
} from "./configuration";
import {EnableDisableRulesWalker} from "./enableDisableRules";
import {findFormatter} from "./formatterLoader";
import {ILinterOptionsRaw, ILinterOptions, LintResult} from "./lint";
import {loadRules} from "./ruleLoader";
import {arrayify} from "./utils";

class Linter {
<<<<<<< HEAD
    public static VERSION = "3.8.0-dev.1";
=======
    public static VERSION = "3.8.1";
>>>>>>> 8500e6de

    public static findConfiguration = findConfiguration;
    public static findConfigurationPath = findConfigurationPath;
    public static getRulesDirectories = getRulesDirectories;
    public static loadConfigurationFromPath = loadConfigurationFromPath;

    private fileName: string;
    private source: string;
    private options: ILinterOptions;

    constructor(fileName: string, source: string, options: ILinterOptionsRaw) {
        this.fileName = fileName;
        this.source = source;
        this.options = this.computeFullOptions(options);
    }

    public lint(): LintResult {
        const failures: RuleFailure[] = [];
        const sourceFile = getSourceFile(this.fileName, this.source);

        // walk the code first to find all the intervals where rules are disabled
        const rulesWalker = new EnableDisableRulesWalker(sourceFile, {
            disabledIntervals: [],
            ruleName: "",
        });
        rulesWalker.walk(sourceFile);
        const enableDisableRuleMap = rulesWalker.enableDisableRuleMap;

        const rulesDirectories = this.options.rulesDirectory;
        const configuration = this.options.configuration.rules;
        const configuredRules = loadRules(configuration, enableDisableRuleMap, rulesDirectories);
        const enabledRules = configuredRules.filter((r) => r.isEnabled());
        for (let rule of enabledRules) {
            const ruleFailures = rule.apply(sourceFile);
            for (let ruleFailure of ruleFailures) {
                if (!this.containsRule(failures, ruleFailure)) {
                    failures.push(ruleFailure);
                }
            }
        }

        let formatter: IFormatter;
        const formattersDirectory = getRelativePath(this.options.formattersDirectory);

        const Formatter = findFormatter(this.options.formatter, formattersDirectory);
        if (Formatter) {
            formatter = new Formatter();
        } else {
            throw new Error(`formatter '${this.options.formatter}' not found`);
        }

        const output = formatter.format(failures);
        return {
            failureCount: failures.length,
            failures: failures,
            format: this.options.formatter,
            output: output,
        };
    }

    private containsRule(rules: RuleFailure[], rule: RuleFailure) {
        return rules.some((r) => r.equals(rule));
    }

    private computeFullOptions(options: ILinterOptionsRaw = {}): ILinterOptions {
        if (typeof options !== "object") {
            throw new Error("Unknown Linter options type: " + typeof options);
        }

        let { configuration, formatter, formattersDirectory, rulesDirectory } = options;

        return {
            configuration: configuration || DEFAULT_CONFIG,
            formatter: formatter || "prose",
            formattersDirectory: formattersDirectory,
            rulesDirectory: arrayify(rulesDirectory).concat(arrayify(configuration.rulesDirectory)),
        };
    }
}

namespace Linter {}
export = Linter;<|MERGE_RESOLUTION|>--- conflicted
+++ resolved
@@ -33,11 +33,7 @@
 import {arrayify} from "./utils";
 
 class Linter {
-<<<<<<< HEAD
     public static VERSION = "3.8.0-dev.1";
-=======
-    public static VERSION = "3.8.1";
->>>>>>> 8500e6de
 
     public static findConfiguration = findConfiguration;
     public static findConfigurationPath = findConfigurationPath;
